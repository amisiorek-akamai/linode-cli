"""
Handles configuring the cli, as well as loading configs so that they can be
used elsewhere.
"""
from __future__ import print_function

import argparse
try:
    # python3
    import configparser
except ImportError:
    # python2
    import ConfigParser as configparser
from requests import get
import os
import sys

ENV_TOKEN_NAME='LINODE_TOKEN'

CONFIG_DIR = os.path.expanduser('~')
CONFIG_NAME = '.linode-cli'
TOKEN_GENERATION_URL='https://cloud.linode.com/profile/tokens'


def input_helper(prompt):
    """
    Handles python2 and python3 differences in input command
    """
    if sys.version_info[0] == 2:
        # python2 input is scary - we want raw_input
        return raw_input(prompt)
    else:
        return input(prompt)

class CLIConfig:
    def __init__(self, base_url, username=None, skip_config=False):
        self.base_url = base_url
        self.username = username
        self.config = self._get_config()
<<<<<<< HEAD
        if not self.config.has_option('DEFAULT', 'token') and not skip_config and not os.environ[ENV_TOKEN_NAME]:
=======
        self._configured = False
        if not self.config.has_option('DEFAULT', 'token') and not skip_config:
>>>>>>> 8333dcd0
            self.configure()

    def update_namespace(self, namespace, new_dict):
        """
        In order to update the namespace, we need to turn it into a dict, modify it there,
        then reconstruct it with the exploded dict.
        """
        ns_dict = vars(namespace)
        for k in new_dict:
            if k in ns_dict and ns_dict[k] is None:
                ns_dict[k] = new_dict[k]

        return argparse.Namespace(**ns_dict)

    def update(self, namespace, username=None):
        """
        This updates a Namespace (as returned by ArgumentParser) with config values
        if they aren't present in the Namespace already.
        """
        if not username:
            username = "DEFAULT"

        if not self.config.has_option(username, 'token'):
            print("User {} is not configured.".format(username))
            sys.exit(1)

        return self.update_namespace(namespace, dict(self.config.items(username)))

    def get_token(self, username=None):
        """
        Returns the token for a configured user
        """
        t = os.environ[ENV_TOKEN_NAME]
        return t if t else self.config.get(username or 'DEFAULT', "token")

    def configure(self, username=None):
        """
        This assumes we're running interactively, and prompts the user
        for a series of defaults in order to make future CLI calls
        easier.  This also sets up the config file.
        """
        # If configuration has already been done in this run, don't do it again.
        if self._configured: return
        config = {}
        is_default = username == None

        print("""Welcome to the Linode CLI.  This will walk you through some
initial setup.""")

        if ENV_TOKEN_NAME in os.environ:
            print("""Using token from LINODE_TOKEN.
Note that no token will be saved in your configuration file.
    * If you lose or remove LINODE_TOKEN, Linode CLI will stop working.
    * All profiles will use LINODE_TOKEN.""")
            username = 'DEFAULT'

        else:
            print("""
First, we need a Personal Access Token.  To get one, please visit
{} and click
"Create a Personal Access Token".  The CLI needs access to everything
on your account to work correctly.""".format(TOKEN_GENERATION_URL))

            while True:
                config['token'] = input_helper("Personal Access Token: ")

                u = self._do_get_request('/profile', token=config['token'], exit_on_error=False)
                if "errors" in u:
                    print("That token didn't work: {}".format(','.join([c["reason"] for c in u['errors']])))
                    continue

                if username is None:
                    username = u['username']
                elif u['username'] != username:
                    print("That is a token for {}, not {}\n".format(u['username'], username))
                    continue
                break

        regions = [r['id'] for r in self._do_get_request('/regions')['data']]
        types = [t['id'] for t in self._do_get_request('/linode/types')['data']]
        images = [i['id'] for i in self._do_get_request('/images')['data']]

        # get the preferred things
        config['region'] = self._default_thing_input(
            'Default Region for operations.',
            regions,
            'Default Region (Optional): ',
            'Please select a valid Region, or press Enter to skip')

        config['type'] = self._default_thing_input(
            'Default Type of Linode to deploy.',
            types,
            'Default Type of Linode (Optional): ',
            'Please select a valid Type, or press Enter to skip')

        config['image'] = self._default_thing_input(
            'Default Image to deploy to new Linodes.',
            images,
            'Default Image (Optional): ',
            'Please select a valid Image, or press Enter to skip')

        # save off the new configuration
        if username != 'DEFAULT' and not self.config.has_section(username):
            self.config.add_section(username)

        for k, v in config.items():
            self.config.set(username, k, v)
            if is_default:
                self.config.set('DEFAULT', k, v)

        with open(self._get_config_path(), 'w') as f:
            self.config.write(f)
        os.chmod(self._get_config_path(), 0o600)
        self._configured = True

        print("\nConfig written to {}".format(self._get_config_path()))

    def _get_config_path(self):
        """
        Returns the path to the config file
        """
        return "{}/{}".format(CONFIG_DIR, CONFIG_NAME)

    def _get_config(self):
        conf = configparser.ConfigParser()
        conf.read(self._get_config_path())
        return conf

    def _default_thing_input(self, ask, things, prompt, error, optional=True):
        """
        Requests the user choose from a list of things with the given prompt and
        error if they choose something invalid.  If optional, the user may hit
        enter to not configure this option.
        """
        print('\n{}  Choices are:'.format(ask))
        for ind, thing in enumerate(things):
            print(" {} - {}".format(ind+1, thing))
        print()

        ret = ''
        while True:
            choice = input_helper(prompt)

            if choice:
                try:
                    choice = int(choice)
                    choice = things[choice-1]
                except:
                    pass

                if choice in [thing for thing in things]:
                    ret = choice
                    break
                print(error)
            else:
                if optional:
                    break
                else:
                    print(error)
        return ret

    def _do_get_request(self, url, token=None, exit_on_error=True):
        """
        Does helper requests during configuration
        """
        headers = {}

        if token is not None:
            headers["Authorization"] = "Bearer {}".format(token)

        result = get(self.base_url+url, headers=headers)

        if not 199 < result.status_code < 300:
            print("Could not contact {} - Error: {}".format(self.base_url+url,
                                                             result.status_code))
            if exit_on_error:
                sys.exit(4)

        return result.json()<|MERGE_RESOLUTION|>--- conflicted
+++ resolved
@@ -37,12 +37,10 @@
         self.base_url = base_url
         self.username = username
         self.config = self._get_config()
-<<<<<<< HEAD
+
+        self._configured = False
+
         if not self.config.has_option('DEFAULT', 'token') and not skip_config and not os.environ[ENV_TOKEN_NAME]:
-=======
-        self._configured = False
-        if not self.config.has_option('DEFAULT', 'token') and not skip_config:
->>>>>>> 8333dcd0
             self.configure()
 
     def update_namespace(self, namespace, new_dict):
