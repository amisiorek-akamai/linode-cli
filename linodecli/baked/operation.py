"""
CLI Operation logic
"""
import argparse
import glob
import json
import platform
import re
import sys
from getpass import getpass
from os import environ, path
from typing import List, Tuple

from linodecli.baked.request import OpenAPIFilteringRequest, OpenAPIRequest
from linodecli.baked.response import OpenAPIResponse
from linodecli.overrides import OUTPUT_OVERRIDES


def parse_boolean(value):
    """
    A helper to allow accepting booleans in from argparse.  This is intended to
    be passed to the `type=` kwarg for ArgumentParser.add_argument.
    """
    if value.lower() in ("yes", "true", "y", "1"):
        return True
    if value.lower() in ("no", "false", "n", "0"):
        return False
    raise argparse.ArgumentTypeError("Expected a boolean value")


def parse_dict(value):
    """
    A helper function to decode incoming JSON data as python dicts.  This is
    intended to be passed to the `type=` kwarg for ArgumentParaser.add_argument.
    """
    if not isinstance(value, str):
        raise argparse.ArgumentTypeError("Expected a JSON string")
    try:
        return json.loads(value)
    except Exception as e:
        raise argparse.ArgumentTypeError("Expected a JSON string") from e


TYPES = {
    "string": str,
    "integer": int,
    "boolean": parse_boolean,
    "array": list,
    "object": parse_dict,
    "number": float,
}


# pylint: disable=too-few-public-methods
class ExplicitNullValue:
    """
    A special type class used to explicitly pass null values to the API.
    """


def wrap_parse_nullable_value(arg_type):
    """
    A helper function to parse `null` as None for nullable CLI args.
    This is intended to be called and passed to the `type=` kwarg for ArgumentParser.add_argument.
    """

    def type_func(value):
        if not value:
            return None

        if value == "null":
            return ExplicitNullValue()

        return TYPES[arg_type](value)

    return type_func


class ListArgumentAction(argparse.Action):
    """
    This action is intended to be used only with list arguments.
    Its purpose is to aggregate adjacent object fields and produce consistent
    lists in the output namespace.
    """

    def __call__(self, parser, namespace, values, option_string=None):
        if getattr(namespace, self.dest) is None:
            setattr(namespace, self.dest, [])

        dest_list = getattr(namespace, self.dest)
        dest_length = len(dest_list)
        dest_parent = self.dest.split(".")[:-1]

        # If this isn't a nested structure,
        # append and return early
        if len(dest_parent) < 1:
            dest_list.append(values)
            return

        # A list of adjacent fields
        adjacent_keys = [
            k
            for k in vars(namespace).keys()
            if k.split(".")[:-1] == dest_parent
        ]

        # Let's populate adjacent fields ahead of time
        for k in adjacent_keys:
            if getattr(namespace, k) is None:
                setattr(namespace, k, [])

        adjacent_items = {k: getattr(namespace, k) for k in adjacent_keys}

        # Find the deepest field so we can know if
        # we're starting a new object.
        deepest_length = max(len(x) for x in adjacent_items.values())

        # If we're creating a new list object, append
        # None to every non-populated field.
        if dest_length >= deepest_length:
            for k, item in adjacent_items.items():
                if k == self.dest:
                    continue

                if len(item) < dest_length:
                    item.append(None)

        dest_list.append(values)


class PasswordPromptAction(argparse.Action):
    """
    A special argparse Action to handle prompting for password.  Also accepts
    passwords on the terminal to allow for backwards-compatible behavior.
    """

    def __init__(self, *args, **kwargs):
        super().__init__(*args, **kwargs)

    def __call__(self, parser, namespace, values, option_string=None):
        # if not provided on the command line, pull from the environment if it
        # exists at this key
        environ_key = f"LINODE_CLI_{self.dest.upper()}"

        if values:
            if isinstance(values, str):
                password = values
            else:
                raise argparse.ArgumentTypeError(
                    "Expected a string (or leave blank for prompt)"
                )
        elif environ_key in environ:
            password = environ.get(environ_key)
        else:
            prompt = f"Value for {self.dest}: "
            password = getpass(prompt)
        setattr(namespace, self.dest, password)


class OptionalFromFileAction(argparse.Action):
    """
    A special action for handling loading a value from a file.  This will
    attempt to load the value from a file if the value looks like a path and
    the file exists, otherwise it will fall back to using the provided value.
    """

    def __call__(self, parser, namespace, values, option_string=None):
        if isinstance(values, str):
            input_path = path.expanduser(values)

            # Windows doesn't natively expand globs, so we should implement it here
            if platform.system() == "Windows" and "*" in input_path:
                results = glob.glob(input_path, recursive=True)

                if len(results) < 1:
                    raise argparse.ArgumentError(
                        self, f"File matching pattern {input_path} not found"
                    )

                input_path = results[0]

            if path.exists(input_path) and path.isfile(input_path):
                with open(input_path, encoding="utf-8") as f:
                    data = f.read()
                setattr(namespace, self.dest, data)
            else:
                setattr(namespace, self.dest, values)
        else:
            raise argparse.ArgumentTypeError("Expected a string")


class OpenAPIOperationParameter:
    """
    A parameter is a variable element of the URL path, generally an ID or slug
    """

    def __init__(self, parameter):
        """
        :param parameter: The Parameter object this is parsing values from
        :type parameter: openapi3.Parameter
        """
        self.name = parameter.name
        self.type = parameter.schema.type

    def __repr__(self):
        return f"<OpenAPIOperationParameter {self.name}>"


class OpenAPIOperation:
    """
    A wrapper class for information parsed from the OpenAPI spec for a single operation.
    This is the class that should be pickled when building the CLI.
    """

    def __init__(self, command, operation, method, params):
        """
        Wraps an openapi3.Operation object and handles pulling out values relevant
        to the Linode CLI.
        .. note::
           This function runs _before pickling!  As such, this is the only place
           where the OpenAPI3 objects can be accessed safely (as they are not
           usable when unpickled!)
        """
        self.request = None
        self.responses = {}
        self.response_model = None
        self.allowed_defaults = None

        if (
            "200" in operation.responses
            and "application/json" in operation.responses["200"].content
        ):
            self.response_model = OpenAPIResponse(
                operation.responses["200"].content["application/json"]
            )

        if method in ("post", "put") and operation.requestBody:
            if "application/json" in operation.requestBody.content:
                self.request = OpenAPIRequest(
                    operation.requestBody.content["application/json"]
                )
                self.required_fields = self.request.required
                self.allowed_defaults = operation.requestBody.extensions.get(
                    "linode-cli-allowed-defaults"
                )
        elif method in ("get",):
            # for get requests, self.request is all filterable fields of the response model
            if self.response_model and self.response_model.is_paginated:
                self.request = OpenAPIFilteringRequest(self.response_model)

        self.method = method
        self.command = command

        action = operation.extensions.get(
            "linode-cli-action", operation.operationId
        )
        if isinstance(action, list):
            self.action_aliases = action[1:]
            self.action = action[0]
        else:
            self.action_aliases = {}
            self.action = action

        self.summary = operation.summary
        self.description = operation.description.split(".")[0]
        self.params = [OpenAPIOperationParameter(c) for c in params]

        # These fields must be stored separately
        # to allow them to be easily modified
        # at runtime.
        self.url_base = (
            operation.servers[0].url
            if operation.servers
            else operation._root.servers[0].url
        )

        self.url_path = operation.path[-2]

        self.url = self.url_base + self.url_path

        docs_url = None
        tags = operation.tags
        if tags is not None and len(tags) > 0 and len(operation.summary) > 0:
            tag_path = self._flatten_url_path(tags[0])
            summary_path = self._flatten_url_path(operation.summary)
            docs_url = (
                f"https://www.linode.com/docs/api/{tag_path}/#{summary_path}"
            )
        self.docs_url = docs_url

    @property
    def args(self):
        """
        Return a list of attributes from the request schema
        """
        return self.request.attrs if self.request else []

    @staticmethod
    def _flatten_url_path(tag):
        new_tag = tag.lower()
        new_tag = re.sub(r"[^a-z ]", "", new_tag).replace(" ", "-")
        return new_tag

    def process_response_json(
        self, json, handler
    ):  # pylint: disable=redefined-outer-name
        """
        Processes the response as JSON and prints
        """
        if self.response_model is None:
            return
        if self.response_model.attrs == []:
            return

        override = OUTPUT_OVERRIDES.get(
            (self.command, self.action, handler.mode)
        )
        if override is not None and not override(self, handler, json):
            return

        json = self.response_model.fix_json(json)
        handler.print(self.response_model, json)

    def _add_args_filter(self, parser):
        # build args for filtering
        for attr in self.response_model.attrs:
            if not attr.filterable:
                continue

            expected_type = TYPES[attr.datatype]
            if expected_type == list:
                parser.add_argument(
                    "--" + attr.name,
                    type=TYPES[attr.item_type],
                    metavar=attr.name,
                    action="append",
                    nargs="?",
                )
            else:
                parser.add_argument(
                    "--" + attr.name,
                    type=expected_type,
                    metavar=attr.name,
                )

    def _add_args_post_put(self, parser) -> List[Tuple[str, str]]:
        list_items = []

<<<<<<< HEAD
        if self.method == "get":
            # build args for filtering
            filterable_args = []
            for attr in self.response_model.attrs:
                if attr.filterable:
                    filterable_args.append(attr.name)
                    expected_type = TYPES[attr.datatype]
                    if expected_type == list:
                        parser.add_argument(
                            "--" + attr.name,
                            type=TYPES[attr.item_type],
                            metavar=attr.name,
                            action="append",
                            nargs="?",
                        )
                    else:
                        parser.add_argument(
                            "--" + attr.name,
                            type=expected_type,
                            metavar=attr.name,
                        )

            # Add --order_by and --order argument
            parser.add_argument(
                "--order_by",
                choices=filterable_args,
                help="Attribute to order the results by - must be filterable.",
                required="--order" in sys.argv,
            )

            parser.add_argument(
                "--order",
                choices=["asc", "desc"],
                default="asc",
                help="Either “asc” or “desc”. Defaults to “asc”. Requires +order_by",
            )

        elif self.method in ("post", "put"):
            # build args for body JSON
            for arg in self.args:
                if arg.read_only:
                    continue
                if arg.datatype == "array":
                    # special handling for input arrays
=======
        # build args for body JSON
        for arg in self.args:
            if arg.read_only:
                continue

            arg_type = (
                arg.item_type if arg.datatype == "array" else arg.datatype
            )
            arg_type_handler = TYPES[arg_type]

            if arg.nullable:
                arg_type_handler = wrap_parse_nullable_value(arg_type)

            if arg.datatype == "array":
                # special handling for input arrays
                parser.add_argument(
                    "--" + arg.path,
                    metavar=arg.name,
                    action="append",
                    type=arg_type_handler,
                )
            elif arg.list_item:
                parser.add_argument(
                    "--" + arg.path,
                    metavar=arg.name,
                    action=ListArgumentAction,
                    type=arg_type_handler,
                )
                list_items.append((arg.path, arg.prefix))
            else:
                if arg.datatype == "string" and arg.format == "password":
                    # special case - password input
>>>>>>> ba57de80
                    parser.add_argument(
                        "--" + arg.path,
                        nargs="?",
                        action=PasswordPromptAction,
                    )
                elif arg.datatype == "string" and arg.format in (
                    "file",
                    "ssl-cert",
                    "ssl-key",
                ):
                    parser.add_argument(
                        "--" + arg.path,
                        metavar=arg.name,
                        action=OptionalFromFileAction,
                        type=arg_type_handler,
                    )
                else:
                    parser.add_argument(
                        "--" + arg.path,
                        metavar=arg.name,
                        type=arg_type_handler,
                    )

        return list_items

    @staticmethod
    def _handle_list_items(
        list_items,
        parsed,
    ):  # pylint: disable=too-many-locals,too-many-branches,too-many-statements
        lists = {}
        # group list items as expected
        for arg_name, list_name in list_items:
            item_name = arg_name.split(list_name)[1][1:]
            if hasattr(parsed, arg_name):
                val = getattr(parsed, arg_name) or []
                if not val:
                    continue
                if list_name not in lists:
                    new_list = [{item_name: c} for c in val]
                    lists[list_name] = new_list
                else:
                    update_list = lists[list_name]
                    for obj, item in zip(update_list, val):
                        obj[item_name] = item

        # break out list items with periods in their name into objects.  This
        # allows supporting nested lists
        for _, cur_list in lists.items():
            # for each list in lists
            for item in cur_list:
                # for each item in the list (these are dicts)
                new_dicts = {}
                remove_keys = []
                for k, v in item.items():
                    # if there's a period in the key, split it into a dict and
                    # possibly merge it with a dict that came from a prior split
                    #
                    # XXX: This only supports one layer of nested dicts in lists
                    if "." in k:
                        dict_key, key = k.split(".", 1)
                        if dict_key in new_dicts:
                            new_dicts[dict_key][key] = v
                        else:
                            new_dicts[dict_key] = {key: v}
                        remove_keys.append(k)

                # remove the original keys
                for key in remove_keys:
                    del item[key]
                # and add the combined keys
                item.update(new_dicts)

        # don't send along empty lists
        to_delete = []
        for k, v in lists.items():
            if len(v) == 0:
                to_delete.append(k)

        for c in to_delete:
            del lists[c]

        if lists:
            parsed = vars(parsed)
            parsed.update(lists)
            for name, _ in list_items:
                del parsed[name]
            parsed = argparse.Namespace(**parsed)

        return parsed

    def parse_args(self, args):
        """
        Given sys.argv after the operation name, parse args based on the params
        and args of this operation
        """

        #  build an argparse
        parser = argparse.ArgumentParser(
            prog=f"linode-cli {self.command} {self.action}",
            description=self.summary,
        )
        for param in self.params:
            parser.add_argument(
                param.name, metavar=param.name, type=TYPES[param.type]
            )

        list_items = []

        if self.method == "get":
            self._add_args_filter(parser)
        elif self.method in ("post", "put"):
            list_items = self._add_args_post_put(parser)

        return self._handle_list_items(list_items, parser.parse_args(args))<|MERGE_RESOLUTION|>--- conflicted
+++ resolved
@@ -323,11 +323,13 @@
 
     def _add_args_filter(self, parser):
         # build args for filtering
+        filterable_args = []
         for attr in self.response_model.attrs:
             if not attr.filterable:
                 continue
 
             expected_type = TYPES[attr.datatype]
+            filterable_args.append(attr.name)
             if expected_type == list:
                 parser.add_argument(
                     "--" + attr.name,
@@ -342,56 +344,24 @@
                     type=expected_type,
                     metavar=attr.name,
                 )
-
-    def _add_args_post_put(self, parser) -> List[Tuple[str, str]]:
-        list_items = []
-
-<<<<<<< HEAD
-        if self.method == "get":
-            # build args for filtering
-            filterable_args = []
-            for attr in self.response_model.attrs:
-                if attr.filterable:
-                    filterable_args.append(attr.name)
-                    expected_type = TYPES[attr.datatype]
-                    if expected_type == list:
-                        parser.add_argument(
-                            "--" + attr.name,
-                            type=TYPES[attr.item_type],
-                            metavar=attr.name,
-                            action="append",
-                            nargs="?",
-                        )
-                    else:
-                        parser.add_argument(
-                            "--" + attr.name,
-                            type=expected_type,
-                            metavar=attr.name,
-                        )
-
-            # Add --order_by and --order argument
-            parser.add_argument(
+        # Add --order_by and --order argument
+        parser.add_argument(
                 "--order_by",
                 choices=filterable_args,
                 help="Attribute to order the results by - must be filterable.",
                 required="--order" in sys.argv,
-            )
-
-            parser.add_argument(
+        )
+
+        parser.add_argument(
                 "--order",
                 choices=["asc", "desc"],
                 default="asc",
                 help="Either “asc” or “desc”. Defaults to “asc”. Requires +order_by",
-            )
-
-        elif self.method in ("post", "put"):
-            # build args for body JSON
-            for arg in self.args:
-                if arg.read_only:
-                    continue
-                if arg.datatype == "array":
-                    # special handling for input arrays
-=======
+        )
+
+    def _add_args_post_put(self, parser) -> List[Tuple[str, str]]:
+        list_items = []
+
         # build args for body JSON
         for arg in self.args:
             if arg.read_only:
@@ -424,7 +394,6 @@
             else:
                 if arg.datatype == "string" and arg.format == "password":
                     # special case - password input
->>>>>>> ba57de80
                     parser.add_argument(
                         "--" + arg.path,
                         nargs="?",
