#!/usr/local/bin/python3
"""
Unit tests for linodecli.api_request
"""
import contextlib
import io
import json
from types import SimpleNamespace
from unittest.mock import Mock, patch

import requests

from linodecli import api_request


class TestAPIRequest:
    """
    Unit tests for linodecli.api_request
    """

    def test_response_debug_info(self):
        stderr_buf = io.StringIO()

        mock_response = SimpleNamespace(
            raw=SimpleNamespace(version=11.1),
            status_code=200,
            reason="OK",
            headers={"cool": "test"},
        )

        with contextlib.redirect_stderr(stderr_buf):
            api_request._print_response_debug_info(mock_response)

        output = stderr_buf.getvalue()
        assert "< HTTP/1.1 200 OK" in output
        assert "< cool: test" in output

    def test_request_debug_info(self):
        stderr_buf = io.StringIO()

        with contextlib.redirect_stderr(stderr_buf):
            api_request._print_request_debug_info(
                SimpleNamespace(__name__="get"),
                "https://definitely.linode.com/",
                {"cool": "test"},
                "cool body",
            )

        output = stderr_buf.getvalue()
        assert "> GET https://definitely.linode.com/" in output
        assert "> cool: test" in output
        assert "> Body:" in output
        assert ">   cool body" in output
        assert "> " in output

    def test_build_request_body(self, mock_cli, create_operation):
        create_operation.allowed_defaults = ["region", "engine"]
        create_operation.action = "mysql-create"
        result = api_request._build_request_body(
            mock_cli,
            create_operation,
            SimpleNamespace(generic_arg="foo", region=None, engine=None),
        )
        assert (
            json.dumps(
                {
                    "generic_arg": "foo",
                    "region": "us-southeast",
                    "engine": "mysql/8.0.26",
                }
            )
            == result
        )

    def test_build_request_url_get(self, mock_cli, list_operation):
        result = api_request._build_request_url(
            mock_cli, list_operation, SimpleNamespace()
        )

        assert "http://localhost/v4/foo/bar?page=1&page_size=100" == result

    def test_build_request_url_with_overrides(self, mock_cli, list_operation):
        def mock_getvalue(key: str):
            return {
                "api_host": "foobar.local",
                "api_scheme": "https",
                "api_version": "v4beta",
            }[key]

        mock_cli.config.get_value = mock_getvalue

        result = api_request._build_request_url(
            mock_cli, list_operation, SimpleNamespace()
        )
        assert (
            result == "https://foobar.local/v4beta/foo/bar?page=1&page_size=100"
        )

    def test_build_request_url_post(self, mock_cli, create_operation):
        result = api_request._build_request_url(
            mock_cli, create_operation, SimpleNamespace()
        )

        assert "http://localhost/foo/bar" == result

    def test_build_filter_header(self, list_operation):
        result = api_request._build_filter_header(
            list_operation,
            SimpleNamespace(
                filterable_result="bar",
                filterable_list_result=["foo", "bar"],
                order_by=None,
                order=None,
            ),
        )

        assert (
            json.dumps(
                {
                    "+and": [
                        {"filterable_result": "bar"},
                        {"filterable_list_result": "foo"},
                        {"filterable_list_result": "bar"},
                    ]
                }
            )
            == result
        )

<<<<<<< HEAD
    def test_build_filter_header_order_by(self, list_operation):
=======
    def test_build_filter_header_single(self, list_operation):
>>>>>>> 972c068b
        result = api_request._build_filter_header(
            list_operation,
            SimpleNamespace(
                filterable_result="bar",
<<<<<<< HEAD
                filterable_list_result=["foo", "bar"],
                order_by="baz",
                order=None,
=======
>>>>>>> 972c068b
            ),
        )

        assert (
            json.dumps(
<<<<<<< HEAD
                {
                    "+and": [
                        {"filterable_result": "bar"},
                        {"filterable_list_result": "foo"},
                        {"filterable_list_result": "bar"},
                    ],
                    "+order_by": "baz",
                    "+order": "asc",
                }
=======
                {"filterable_result": "bar"},
>>>>>>> 972c068b
            )
            == result
        )

<<<<<<< HEAD
    def test_build_filter_header_order(self, list_operation):
        result = api_request._build_filter_header(
            list_operation,
            SimpleNamespace(
                filterable_result="bar",
                filterable_list_result=["foo", "bar"],
                order_by="baz",
                order="desc",
=======
    def test_build_filter_header_single_list(self, list_operation):
        result = api_request._build_filter_header(
            list_operation,
            SimpleNamespace(
                filterable_list_result=["foo", "bar"],
>>>>>>> 972c068b
            ),
        )

        assert (
            json.dumps(
                {
                    "+and": [
<<<<<<< HEAD
                        {"filterable_result": "bar"},
                        {"filterable_list_result": "foo"},
                        {"filterable_list_result": "bar"},
                    ],
                    "+order_by": "baz",
                    "+order": "desc",
                }
            )
            == result
        )

    def test_build_filter_header_only_order(self, list_operation):
        result = api_request._build_filter_header(
            list_operation,
            SimpleNamespace(
                order_by="baz",
                order="desc",
            ),
        )

        assert (
            json.dumps(
                {
                    "+order_by": "baz",
                    "+order": "desc",
=======
                        {"filterable_list_result": "foo"},
                        {"filterable_list_result": "bar"},
                    ]
>>>>>>> 972c068b
                }
            )
            == result
        )

    def test_do_request_get(self, mock_cli, list_operation):
        mock_response = Mock(status_code=200, reason="OK")

        def validate_http_request(url, headers=None, data=None, **kwargs):
            assert url == "http://localhost/v4/foo/bar?page=1&page_size=100"
            assert headers["X-Filter"] == json.dumps(
                {
                    "+and": [
                        {"filterable_result": "cool"},
                        {"filterable_list_result": "foo"},
                        {"filterable_list_result": "bar"},
                    ]
                }
            )
            assert "Authorization" in headers
            assert data is None

            return mock_response

        with patch("linodecli.api_request.requests.get", validate_http_request):
            result = api_request.do_request(
                mock_cli,
                list_operation,
                [
                    "--filterable_result",
                    "cool",
                    "--filterable_list_result",
                    "foo",
                    "--filterable_list_result",
                    "bar",
                ],
            )

        assert result == mock_response

    def test_do_request_post(self, mock_cli, create_operation):
        mock_response = Mock(status_code=200, reason="OK")

        def validate_http_request(url, headers=None, data=None, **kwargs):
            assert url == "http://localhost/foo/bar"
            assert data == json.dumps(
                {
                    "test_param": 12345,
                    "generic_arg": "foobar",
                    "region": "us-southeast",  # default
                }
            )
            assert "Authorization" in headers

            return mock_response

        create_operation.allowed_defaults = ["region"]

        with patch(
            "linodecli.api_request.requests.post", validate_http_request
        ):
            result = api_request.do_request(
                mock_cli,
                create_operation,
                ["--generic_arg", "foobar", "--test_param", "12345"],
            )

        assert result == mock_response

    def test_outdated_cli(self, mock_cli):
        # "outdated" version
        mock_cli.suppress_warnings = False
        mock_cli.version = "1.0.0"
        mock_cli.spec_version = "1.0.0"

        # Return a mock response from PyPI
        def mock_http_response(url, headers=None, data=None, timeout=1):
            assert "pypi.org" in url

            r = requests.Response()
            r.status_code = 200

            def json_func():
                return {
                    "info": {
                        # Add a fake new version
                        "version": "1.1.0"
                    }
                }

            r.json = json_func
            return r

        stderr_buf = io.StringIO()

        # Provide a mock Linode API response
        mock_response = SimpleNamespace(
            status_code=200, reason="OK", headers={"X-Spec-Version": "1.1.0"}
        )

        with contextlib.redirect_stderr(stderr_buf), patch(
            "linodecli.api_request.requests.get", mock_http_response
        ):
            api_request._attempt_warn_old_version(mock_cli, mock_response)

        output = stderr_buf.getvalue()
        assert (
            "The API responded with version 1.1.0, which is newer than "
            "the CLI's version of 1.0.0.  Please update the CLI to get "
            "access to the newest features.  You can update with a "
            "simple `pip3 install --upgrade linode-cli`" in output
        )

    def test_outdated_cli_no_new_version(self, mock_cli):
        # "outdated" version
        mock_cli.suppress_warnings = False
        mock_cli.version = "1.0.0"
        mock_cli.spec_version = "1.0.0"

        # Return a mock response from PyPI
        def mock_http_response(url, headers=None, data=None, timeout=1):
            assert "pypi.org" in url

            r = requests.Response()
            r.status_code = 200

            def json_func():
                return {
                    "info": {
                        # No new CLI release :(
                        "version": "1.0.0"
                    }
                }

            r.json = json_func
            return r

        stderr_buf = io.StringIO()

        # Provide a mock Linode API response
        mock_response = SimpleNamespace(
            status_code=200, reason="OK", headers={"X-Spec-Version": "1.1.0"}
        )

        with contextlib.redirect_stderr(stderr_buf), patch(
            "linodecli.api_request.requests.get", mock_http_response
        ):
            api_request._attempt_warn_old_version(mock_cli, mock_response)

        output = stderr_buf.getvalue()
        assert "" == output

    def test_up_to_date_cli(self, mock_cli):
        # "up to date" version
        mock_cli.suppress_warnings = False
        mock_cli.version = "1.0.0"
        mock_cli.spec_version = "1.0.0"

        # Return a mock response from PyPI
        def mock_http_response(url, headers=None, data=None, timeout=1):
            assert "pypi.org" in url

            r = requests.Response()
            r.status_code = 200

            def json_func():
                return {"info": {"version": "1.0.0"}}

            r.json = json_func
            return r

        stderr_buf = io.StringIO()

        # Provide a mock Linode API response
        mock_response = SimpleNamespace(
            status_code=200, reason="OK", headers={"X-Spec-Version": "1.0.0"}
        )

        with contextlib.redirect_stderr(stderr_buf), patch(
            "linodecli.api_request.requests.get", mock_http_response
        ):
            api_request._attempt_warn_old_version(mock_cli, mock_response)

        output = stderr_buf.getvalue()
        assert "" == output<|MERGE_RESOLUTION|>--- conflicted
+++ resolved
@@ -126,28 +126,59 @@
             )
             == result
         )
-
-<<<<<<< HEAD
+        
+    def test_build_filter_header_single(self, list_operation):
+        result = api_request._build_filter_header(
+            list_operation,
+            SimpleNamespace(
+                filterable_result="bar",
+                order_by=None,
+                order=None,
+            ),
+        )
+
+        assert (
+            json.dumps(
+                {"filterable_result": "bar"},
+            )
+            == result
+        )
+
+    def test_build_filter_header_single_list(self, list_operation):
+        result = api_request._build_filter_header(
+            list_operation,
+            SimpleNamespace(
+                filterable_list_result=["foo", "bar"],
+                order_by=None,
+                order=None,
+            ),
+        )
+
+        assert (
+            json.dumps(
+                {
+                    "+and": [
+                        {"filterable_list_result": "foo"},
+                        {"filterable_list_result": "bar"},
+                    ]
+                }
+            )
+            == result
+        )
+
     def test_build_filter_header_order_by(self, list_operation):
-=======
-    def test_build_filter_header_single(self, list_operation):
->>>>>>> 972c068b
         result = api_request._build_filter_header(
             list_operation,
             SimpleNamespace(
                 filterable_result="bar",
-<<<<<<< HEAD
                 filterable_list_result=["foo", "bar"],
                 order_by="baz",
                 order=None,
-=======
->>>>>>> 972c068b
-            ),
-        )
-
-        assert (
-            json.dumps(
-<<<<<<< HEAD
+            ),
+        )
+
+        assert (
+            json.dumps(
                 {
                     "+and": [
                         {"filterable_result": "bar"},
@@ -157,14 +188,10 @@
                     "+order_by": "baz",
                     "+order": "asc",
                 }
-=======
-                {"filterable_result": "bar"},
->>>>>>> 972c068b
-            )
-            == result
-        )
-
-<<<<<<< HEAD
+            )
+            == result
+        )
+
     def test_build_filter_header_order(self, list_operation):
         result = api_request._build_filter_header(
             list_operation,
@@ -173,13 +200,6 @@
                 filterable_list_result=["foo", "bar"],
                 order_by="baz",
                 order="desc",
-=======
-    def test_build_filter_header_single_list(self, list_operation):
-        result = api_request._build_filter_header(
-            list_operation,
-            SimpleNamespace(
-                filterable_list_result=["foo", "bar"],
->>>>>>> 972c068b
             ),
         )
 
@@ -187,7 +207,6 @@
             json.dumps(
                 {
                     "+and": [
-<<<<<<< HEAD
                         {"filterable_result": "bar"},
                         {"filterable_list_result": "foo"},
                         {"filterable_list_result": "bar"},
@@ -213,11 +232,6 @@
                 {
                     "+order_by": "baz",
                     "+order": "desc",
-=======
-                        {"filterable_list_result": "foo"},
-                        {"filterable_list_result": "bar"},
-                    ]
->>>>>>> 972c068b
                 }
             )
             == result
