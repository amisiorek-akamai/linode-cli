--- conflicted
+++ resolved
@@ -3,8 +3,4 @@
 PyYAML
 packaging
 rich
-<<<<<<< HEAD
-urllib3 < 2
-=======
-urllib3<3
->>>>>>> fedb0e83
+urllib3<3